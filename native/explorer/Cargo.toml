--- conflicted
+++ resolved
@@ -24,7 +24,7 @@
 
 # Deps necessary for cloud features.
 tokio = { version = "1.40", default-features = false, features = [
-    "rt",
+  "rt",
 ], optional = true }
 object_store = { version = "0.12", default-features = false, optional = true }
 polars-arrow = "0.49"
@@ -38,8 +38,8 @@
 version = "0.49"
 default-features = false
 features = [
-<<<<<<< HEAD
   "abs",
+  "asof_join",
   "checked_arithmetic",
   "concat_str",
   "cov",
@@ -80,51 +80,6 @@
   "timezones",
   "to_dummies",
   "trigonometry",
-=======
-    "abs",
-    "asof_join",
-    "checked_arithmetic",
-    "concat_str",
-    "cov",
-    "cross_join",
-    "csv",
-    "cum_agg",
-    "cutqcut",
-    "decompress-fast",
-    "describe",
-    "dtype-full",
-    "ewma",
-    "extract_groups",
-    "extract_jsonpath",
-    "ipc_streaming",
-    "ipc",
-    "is_in",
-    "lazy",
-    "log",
-    "mode",
-    "moment",
-    "parquet",
-    "peaks",
-    "performant",
-    "pivot",
-    "product",
-    "propagate_nans",
-    "random",
-    "range",
-    "rank",
-    "regex",
-    "rolling_window",
-    "round_series",
-    "rows",
-    "simd",
-    "sql",
-    "streaming",
-    "strings",
-    "temporal",
-    "timezones",
-    "to_dummies",
-    "trigonometry",
->>>>>>> aa0d4c95
 ]
 
 [dependencies.polars-ops]
@@ -134,7 +89,12 @@
 [features]
 default = ["ndjson", "cloud", "nif_version_2_15"]
 
-cloud = ["object_store", "tokio", "aws", "polars/cloud"]
+cloud = [
+  "object_store",
+  "tokio",
+  "aws",
+  "polars/cloud",
+]
 ndjson = ["polars/json"]
 aws = ["object_store/aws", "polars/async", "polars/aws"]
 
