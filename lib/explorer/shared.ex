defmodule Explorer.Shared do
  # A collection of **private** helpers shared in Explorer.
  @moduledoc false

  @integer_types [
    {:s, 8},
    {:s, 16},
    {:s, 32},
    {:s, 64},
    {:u, 8},
    {:u, 16},
    {:u, 32},
    {:u, 64}
  ]

  @scalar_types @integer_types ++
                  [
                    :null,
                    :binary,
                    :boolean,
                    :category,
                    :date,
                    {:f, 32},
                    {:f, 64},
                    :string,
                    :time,
                    {:datetime, :microsecond},
                    {:datetime, :millisecond},
                    {:datetime, :nanosecond},
                    {:duration, :microsecond},
                    {:duration, :millisecond},
                    {:duration, :nanosecond}
                  ]

  @doc """
  All supported dtypes.

  This list excludes recursive dtypes, such as lists
  within lists inside.
  """
  def dtypes do
    @scalar_types ++ [{:list, :any}, {:struct, :any}]
  end

  @doc """
  Normalise a given dtype and return nil if is invalid.
  """
  def normalise_dtype({:list, inner}) do
    if maybe_dtype = normalise_dtype(inner), do: {:list, maybe_dtype}
  end

  def normalise_dtype({:struct, inner_types}) do
    inner_types
    |> Enum.reduce_while([], fn {key, dtype}, normalized_dtypes ->
      case normalise_dtype(dtype) do
        nil ->
          {:halt, nil}

        dtype ->
          key = to_string(key)
          {:cont, List.keystore(normalized_dtypes, key, 0, {key, dtype})}
      end
    end)
    |> then(fn
      nil ->
        nil

      normalized_dtypes ->
        {:struct,
         if(is_map(inner_types), do: Enum.sort(normalized_dtypes), else: normalized_dtypes)}
    end)
  end

  def normalise_dtype(dtype) when dtype in @scalar_types, do: dtype
  def normalise_dtype(dtype) when dtype in [:float, :f64], do: {:f, 64}
  def normalise_dtype(dtype) when dtype in [:integer, :s64], do: {:s, 64}
  def normalise_dtype(:f32), do: {:f, 32}
  def normalise_dtype(:s8), do: {:s, 8}
  def normalise_dtype(:s16), do: {:s, 16}
  def normalise_dtype(:s32), do: {:s, 32}
  def normalise_dtype(:u8), do: {:u, 8}
  def normalise_dtype(:u16), do: {:u, 16}
  def normalise_dtype(:u32), do: {:u, 32}
  def normalise_dtype(:u64), do: {:u, 64}

  def normalise_dtype(_dtype), do: nil

  @doc """
  Normalise a given dtype, but raise error in case it's invalid.
  """
  def normalise_dtype!(dtype) do
    if maybe_dtype = normalise_dtype(dtype) do
      maybe_dtype
    else
      raise ArgumentError,
            "unsupported dtype #{inspect(dtype)}, expected one of #{inspect_dtypes(dtypes())}"
    end
  end

  @doc """
  Supported datetime dtypes.
  """
  def datetime_types,
    do: [{:datetime, :nanosecond}, {:datetime, :microsecond}, {:datetime, :millisecond}]

  @doc """
  Supported duration dtypes.
  """
  def duration_types,
    do: [{:duration, :nanosecond}, {:duration, :microsecond}, {:duration, :millisecond}]

  @doc """
  Supported float dtypes.
  """
  def float_types, do: [{:f, 32}, {:f, 64}]

  @doc """
  Supported signed integer dtypes.
  """
  def signed_integer_types, do: [{:s, 8}, {:s, 16}, {:s, 32}, {:s, 64}]

  @doc """
  Supported unsigned integer dtypes.
  """
  def unsigned_integer_types, do: [{:u, 8}, {:u, 16}, {:u, 32}, {:u, 64}]

  @doc """
  All integer dtypes.
  """
  def integer_types, do: signed_integer_types() ++ unsigned_integer_types()

  @doc """
  Both integer and float dtypes.
  """
  def numeric_types, do: float_types() ++ integer_types()

  @doc """
  Gets the backend from a `Keyword.t()` or `nil`.
  """
  def backend_from_options!(opts) do
    case Keyword.fetch(opts, :backend) do
      {:ok, backend} when is_atom(backend) ->
        backend

      {:ok, other} ->
        raise ArgumentError,
              ":backend must be an atom, got: #{inspect(other)}"

      :error ->
        nil
    end
  end

  @doc """
  Normalize column names and raise if column does not exist.
  """
  def to_existing_columns(df, columns) when is_list(columns) do
    {columns, _cache} =
      Enum.map_reduce(columns, nil, fn
        column, maybe_map when is_integer(column) ->
          map = maybe_map || column_index_map(df.names)
          existing_column = fetch_column_at!(map, column)
          {existing_column, map}

        column, maybe_map when is_atom(column) ->
          column = Atom.to_string(column)
          maybe_raise_column_not_found(df, column)
          {column, maybe_map}

        column, maybe_map when is_binary(column) ->
          maybe_raise_column_not_found(df, column)
          {column, maybe_map}
      end)

    columns
  end

  def to_existing_columns(%{names: names}, ..) do
    names
  end

  def to_existing_columns(%{names: names}, %Range{} = columns) do
    Enum.slice(names, columns)
  end

  def to_existing_columns(%{names: names}, %Regex{} = columns) do
    Enum.filter(names, &Regex.match?(columns, &1))
  end

  def to_existing_columns(%{names: names}, callback) when is_function(callback, 1) do
    Enum.filter(names, callback)
  end

  def to_existing_columns(%{names: names, dtypes: dtypes}, callback)
      when is_function(callback, 2) do
    Enum.filter(names, fn name -> callback.(name, dtypes[name]) end)
  end

  def to_existing_columns(_, other) do
    raise ArgumentError, """
    invalid columns specification. Columns may be specified as one of:

      * a list of columns indexes or names as atoms and strings

      * a range

      * a regex that keeps only the names matching the regex

      * a one-arity function that receives column names and returns
        true for column names to keep

      * a two-arity function that receives column names and types and
        returns true for column names to keep

    Got: #{inspect(other)}
    """
  end

  defp fetch_column_at!(map, index) do
    normalized = if index < 0, do: index + map_size(map), else: index

    case map do
      %{^normalized => column} -> column
      %{} -> raise ArgumentError, "no column exists at index #{index}"
    end
  end

  defp column_index_map(names),
    do: for({name, idx} <- Enum.with_index(names), into: %{}, do: {idx, name})

  @doc """
  Raises if a column is not found.
  """
  def maybe_raise_column_not_found(df, name) do
    unless Map.has_key?(df.dtypes, name) do
      raise ArgumentError,
            List.to_string(
              [
                "could not find column name \"#{name}\"" | did_you_mean(name, df.names)
              ] ++ ["\nIf you are attempting to interpolate a value, use ^#{name}.\n"]
            )
    end
  end

  @doc """
  Applies a function with args using the implementation of a dataframe or series.
  """
  def apply_impl(df_or_series_or_list, fun, args \\ []) do
    impl = impl!(df_or_series_or_list)
    apply(impl, fun, [df_or_series_or_list | args])
  end

  defp impl!(%{data: %struct{}}), do: struct

  defp impl!([%{data: %first_struct{}} | _] = dfs) when is_list(dfs),
    do: Enum.reduce(dfs, first_struct, fn %{data: %struct{}}, acc -> pick_impl(acc, struct) end)

  defp pick_impl(struct, struct), do: struct

  defp pick_impl(struct1, struct2) do
    raise "cannot invoke Explorer function because it relies on two incompatible implementations: " <>
            "#{inspect(struct1)} and #{inspect(struct2)}"
  end

  @doc """
  Gets the `dtype` of a list or raise error if not possible.
  """
  def dtype_from_list!(list) do
    Enum.reduce(list, :null, &infer_type/2)
  end

  @doc """
  Gets the dtype from the list according to the preferred type.

  The dtype from the list is first computed standalone.
  If the list can be directly instantiated as the preferred type,
  then the preferred type is returned. Otherwise, the inferred type
  is returned and a cast call to the preferred type is necessary.

  If no preferred type is given (nil), then the inferred type is returned.
  """
  def dtype_from_list!(_list, :null), do: :null

  def dtype_from_list!(list, nil), do: dtype_from_list!(list)

  def dtype_from_list!(list, preferred_type) do
    list
    |> dtype_from_list!()
    |> merge_preferred(preferred_type)
  end

  @non_finite [:nan, :infinity, :neg_infinity]

  defp infer_type(nil, type), do: type
  defp infer_type(item, :null), do: infer_type(item)
  defp infer_type(integer, {:f, 64}) when is_integer(integer), do: {:f, 64}
  defp infer_type(float, {:s, 64}) when is_float(float) or float in @non_finite, do: {:f, 64}
  defp infer_type(list, {:list, type}) when is_list(list), do: infer_list(list, type)
  defp infer_type(%{} = map, {:struct, inner}), do: infer_struct(map, inner)

  defp infer_type(item, type) do
    if infer_type(item) == type do
      type
    else
      raise ArgumentError,
            "the value #{inspect(item)} does not match the inferred dtype #{inspect(type)}"
    end
  end

  defp infer_type(%Date{} = _item), do: :date
  defp infer_type(%Time{} = _item), do: :time
  defp infer_type(%NaiveDateTime{} = _item), do: {:datetime, :microsecond}
  defp infer_type(%Explorer.Duration{precision: precision} = _item), do: {:duration, precision}
  defp infer_type(item) when is_integer(item), do: {:s, 64}
  defp infer_type(item) when is_float(item) or item in @non_finite, do: {:f, 64}
  defp infer_type(item) when is_boolean(item), do: :boolean
  defp infer_type(item) when is_binary(item), do: :string
  defp infer_type(list) when is_list(list), do: infer_list(list, :null)
  defp infer_type(%{} = map), do: infer_struct(map, nil)
  defp infer_type(item), do: raise(ArgumentError, "unsupported datatype: #{inspect(item)}")

  defp infer_list(list, type) do
    {:list, Enum.reduce(list, type, &infer_type/2)}
  end

  defp infer_struct(%{} = map, types) do
    types =
      for {key, value} <- map do
        key = to_string(key)

        cond do
          types == nil ->
            {key, infer_type(value, :null)}

          result = List.keyfind(types, key, 0) ->
            {^key, type} = result
            {key, infer_type(value, type)}

          true ->
            raise ArgumentError,
                  "the value #{inspect(map)} does not match the inferred dtype #{inspect({:struct, types})}"
        end
      end

    {:struct, Enum.sort(types)}
  end

  defp merge_preferred(type, type), do: type
  defp merge_preferred(:null, type), do: type
  defp merge_preferred({:s, 64}, {:u, _} = type), do: type
  defp merge_preferred({:s, 64}, {:s, _} = type), do: type
  defp merge_preferred({:s, 64}, {:f, _} = type), do: type
  defp merge_preferred({:f, 64}, {:f, _} = type), do: type
  defp merge_preferred(:string, type) when type in [:binary, :string, :category], do: type

  defp merge_preferred({:list, inferred}, {:list, preferred}) do
    {:list, merge_preferred(inferred, preferred)}
  end

  defp merge_preferred({:struct, inferred}, {:struct, preferred}) do
    {remaining, all_merged} =
      Enum.reduce(preferred, {inferred, []}, fn {col, dtype}, {inferred_rest, merged} ->
        case List.keytake(inferred_rest, col, 0) do
          {{^col, inferred_dtype}, rest} ->
            solved = merge_preferred(inferred_dtype, dtype)
            {rest, List.keystore(merged, col, 0, {col, solved})}

          nil ->
            {inferred, List.keystore(merged, col, 0, {col, dtype})}
        end
      end)

    {:struct, all_merged ++ remaining}
  end

  defp merge_preferred(inferred, _preferred) do
    inferred
  end

  @doc """
  Returns the leaf dtype from a {:list, _} dtype, or itself.
  """
  def leaf_dtype({:list, inner_dtype}), do: leaf_dtype(inner_dtype)
  def leaf_dtype(dtype), do: dtype

  @doc """
  Downcasts lists of mixed numeric types (float and int) to float.
  """
<<<<<<< HEAD
  def cast_numerics(list, {:struct, dtypes}) when is_list(list) do
    Enum.map(list, fn
      nil ->
        nil

      item ->
        Enum.map(item, fn {field, inner_value} ->
          column = to_string(field)

          {^column, inner_dtype} = List.keyfind!(dtypes, column, 0)

          [casted_value] = cast_numerics([inner_value], inner_dtype)
          {field, casted_value}
        end)
=======
  def cast_series(list, {:struct, dtypes}) when is_list(list) do
    Enum.map(list, fn item ->
      Enum.map(item, fn {field, inner_value} ->
        column = to_string(field)
        {^column, inner_dtype} = List.keyfind!(dtypes, column, 0)
        [casted_value] = cast_series([inner_value], inner_dtype)
        {column, casted_value}
      end)
>>>>>>> 7fdd0c25
    end)
  end

  def cast_series(list, {:list, inner_dtype}) when is_list(list) do
    Enum.map(list, fn item -> cast_series(item, inner_dtype) end)
  end

  def cast_series(list, {:f, _}) do
    Enum.map(list, fn
      item when item in [nil, :infinity, :neg_infinity, :nan] or is_float(item) -> item
      item -> item / 1
    end)
  end

  def cast_series(list, _), do: list

  @doc """
  Merge two dtypes.
  """
  def merge_dtype(dtype, dtype), do: dtype
  def merge_dtype(:null, dtype), do: dtype
  def merge_dtype(dtype, :null), do: dtype
  def merge_dtype(ltype, rtype), do: merge_numeric_dtype(ltype, rtype)

  @doc """
  Merge two numeric dtypes to a valid precision.
  """
  def merge_numeric_dtype({int_type, left}, {int_type, right}) when int_type in [:s, :u],
    do: {int_type, max(left, right)}

  def merge_numeric_dtype({:s, s_size}, {:u, u_size}), do: {:s, max(min(64, u_size * 2), s_size)}
  def merge_numeric_dtype({:u, s_size}, {:s, u_size}), do: {:s, max(min(64, u_size * 2), s_size)}
  def merge_numeric_dtype({int_type, _}, {:f, _} = float) when int_type in [:s, :u], do: float
  def merge_numeric_dtype({:f, _} = float, {int_type, _}) when int_type in [:s, :u], do: float
  def merge_numeric_dtype({:f, left}, {:f, right}), do: {:f, max(left, right)}
  def merge_numeric_dtype({:f, _} = float, :null), do: float
  def merge_numeric_dtype(:null, {:f, _} = float), do: float
  def merge_numeric_dtype(_, _), do: nil

  @doc """
  Helper for shared behaviour in inspect.
  """
  def to_doc(item, opts) when is_list(item) do
    open = Inspect.Algebra.color("[", :list, opts)
    close = Inspect.Algebra.color("]", :list, opts)
    Inspect.Algebra.container_doc(open, item, close, opts, &to_doc/2)
  end

  def to_doc(item, opts) when is_map(item) and not is_struct(item) do
    open = Inspect.Algebra.color("%{", :map, opts)
    close = Inspect.Algebra.color("}", :map, opts)
    arrow = Inspect.Algebra.color(" => ", :map, opts)

    Inspect.Algebra.container_doc(open, Enum.to_list(item), close, opts, fn {key, value}, opts ->
      Inspect.Algebra.concat([
        Inspect.Algebra.color(inspect(key), :string, opts),
        arrow,
        to_doc(value, opts)
      ])
    end)
  end

  def to_doc(item, _opts) do
    case item do
      nil -> "nil"
      :nan -> "NaN"
      :infinity -> "Inf"
      :neg_infinity -> "-Inf"
      i when is_binary(i) -> inspect(i)
      _ -> Kernel.to_string(item)
    end
  end

  @doc """
  Helper to inspect dtypes in a sentence.
  """
  def inspect_dtypes(dtypes, opts \\ []) do
    opts = Keyword.validate!(opts, with_prefix: false, backsticks: false)

    inspect_fun =
      if opts[:backsticks] do
        fn item -> "`" <> inspect(item) <> "`" end
      else
        &Kernel.inspect/1
      end

    case dtypes do
      [dtype] ->
        if opts[:with_prefix] do
          "dtype is #{inspect_fun.(dtype)}"
        else
          inspect_fun.(dtype)
        end

      [_ | _] = dtypes ->
        prefix =
          if opts[:with_prefix] do
            "dtypes are "
          else
            ""
          end

        {items, [last]} = Enum.split(Enum.sort(dtypes), -1)

        IO.iodata_to_binary([
          prefix,
          Enum.map_intersperse(items, ", ", inspect_fun),
          " and ",
          inspect_fun.(last)
        ])
    end
  end

  @doc """
  Converts a dtype to an iotype.

  Note this is a subset of Series.iotype/1, given we can convert
  a category series to iotype but we cannot generally convert
  a category dtype to an iotype without the underlying categories.
  """
  def dtype_to_iotype(dtype) do
    case dtype do
      {:f, _} -> dtype
      {:s, _} -> dtype
      {:u, _} -> dtype
      :boolean -> {:u, 8}
      :date -> {:s, 32}
      :time -> {:s, 64}
      {:datetime, _} -> {:s, 64}
      {:duration, _} -> {:s, 64}
      _ -> :none
    end
  end

  @doc """
  Raising version of `dtype_to_iotype/1`.
  """
  def dtype_to_iotype!(dtype) do
    case dtype_to_iotype(dtype) do
      :none -> raise ArgumentError, "cannot convert dtype #{dtype} into a binary/tensor type"
      other -> other
    end
  end

  @doc """
  Converts an iotype to dtype.
  """
  def iotype_to_dtype!(type) do
    case type do
      {:f, _} -> type
      {:s, _} -> type
      {:u, _} -> type
      _ -> raise ArgumentError, "cannot convert binary/tensor type #{inspect(type)} into dtype"
    end
  end

  @doc """
  Converts dtype to its string representation.
  """
  def dtype_to_string({:datetime, :millisecond}), do: "datetime[ms]"
  def dtype_to_string({:datetime, :microsecond}), do: "datetime[μs]"
  def dtype_to_string({:datetime, :nanosecond}), do: "datetime[ns]"
  def dtype_to_string({:duration, :millisecond}), do: "duration[ms]"
  def dtype_to_string({:duration, :microsecond}), do: "duration[μs]"
  def dtype_to_string({:duration, :nanosecond}), do: "duration[ns]"
  def dtype_to_string({:list, dtype}), do: "list[" <> dtype_to_string(dtype) <> "]"
  def dtype_to_string({:struct, fields}), do: "struct[#{length(fields)}]"
  def dtype_to_string({:f, size}), do: "f" <> Integer.to_string(size)
  def dtype_to_string({:s, size}), do: "s" <> Integer.to_string(size)
  def dtype_to_string({:u, size}), do: "u" <> Integer.to_string(size)
  def dtype_to_string(other) when is_atom(other), do: Atom.to_string(other)

  @threshold 0.77
  @max_suggestions 5

  @doc """
  Provides did_you_mean suggestions based on keys.
  """
  def did_you_mean(missing_key, available_keys) do
    suggestions =
      for key <- available_keys,
          distance = String.jaro_distance(missing_key, key),
          distance >= @threshold,
          do: {distance, key}

    case suggestions do
      [] -> [". The available columns are: #{inspect(available_keys)}."]
      suggestions -> [". Did you mean:\n\n" | format_suggestions(suggestions)]
    end
  end

  defp format_suggestions(suggestions) do
    suggestions
    |> Enum.sort(&(elem(&1, 0) >= elem(&2, 0)))
    |> Enum.take(@max_suggestions)
    |> Enum.sort(&(elem(&1, 1) <= elem(&2, 1)))
    |> Enum.map(fn {_, key} -> ["      * ", inspect(key), ?\n] end)
  end

  @doc """
  Validate options to be used for the various sorting functions.
  """
  def validate_sort_options!(opts) do
    opts = Keyword.validate!(opts, [:direction, :nils, parallel: true, stable: false])

    direction =
      case Keyword.fetch(opts, :direction) do
        {:ok, d} when d in [:asc, :desc] ->
          d

        :error ->
          :not_provided

        {:ok, x} ->
          raise ArgumentError, "`:direction` must be `:asc` or `:desc`, found: #{inspect(x)}."
      end

    nils =
      case Keyword.fetch(opts, :nils) do
        {:ok, n} when n in [:first, :last] ->
          n

        :error ->
          case direction do
            :asc -> :last
            :desc -> :first
            :not_provided -> :last
          end

        {:ok, x} ->
          raise ArgumentError, "`:nils` must be `:first` or `:last`, found: #{inspect(x)}."
      end

    parallel =
      case Keyword.fetch!(opts, :parallel) do
        b when is_boolean(b) -> b
        x -> raise ArgumentError, "`:parallel` must be `true` or `false`, found: #{inspect(x)}."
      end

    stable =
      case Keyword.fetch!(opts, :stable) do
        b when is_boolean(b) -> b
        x -> raise ArgumentError, "`:stable` must be `true` or `false`, found: #{inspect(x)}."
      end

    descending? = direction == :desc
    maintain_order? = stable == true
    multithreaded? = parallel == true
    nulls_last? = nils == :last

    [descending?, maintain_order?, multithreaded?, nulls_last?]
  end
end<|MERGE_RESOLUTION|>--- conflicted
+++ resolved
@@ -386,22 +386,6 @@
   @doc """
   Downcasts lists of mixed numeric types (float and int) to float.
   """
-<<<<<<< HEAD
-  def cast_numerics(list, {:struct, dtypes}) when is_list(list) do
-    Enum.map(list, fn
-      nil ->
-        nil
-
-      item ->
-        Enum.map(item, fn {field, inner_value} ->
-          column = to_string(field)
-
-          {^column, inner_dtype} = List.keyfind!(dtypes, column, 0)
-
-          [casted_value] = cast_numerics([inner_value], inner_dtype)
-          {field, casted_value}
-        end)
-=======
   def cast_series(list, {:struct, dtypes}) when is_list(list) do
     Enum.map(list, fn item ->
       Enum.map(item, fn {field, inner_value} ->
@@ -410,7 +394,6 @@
         [casted_value] = cast_series([inner_value], inner_dtype)
         {column, casted_value}
       end)
->>>>>>> 7fdd0c25
     end)
   end
 
