defmodule Explorer.Backend.DataFrame do
  @moduledoc """
  The behaviour for DataFrame backends.
  """

  @type t :: %{__struct__: atom()}

  @type df :: Explorer.DataFrame.t()
  @type result(t) :: {:ok, t} | {:error, term()}
  @type series :: Explorer.Series.t()
  @type column_name :: String.t()

  # IO

  @callback from_csv(
              filename :: String.t(),
              names :: list(String.t()) | nil,
              dtypes :: list({String.t(), atom()}) | nil,
              delimiter :: String.t(),
              null_character :: String.t(),
              skip_rows :: integer(),
              header? :: boolean(),
              encoding :: String.t(),
              max_rows :: integer() | Inf,
              columns :: list(String.t()) | list(Atom.t()) | list(integer()) | nil,
              infer_schema_length :: integer() | nil,
              parse_dates :: boolean()
            ) :: result(df)
  @callback to_csv(df, filename :: String.t(), header? :: boolean(), delimiter :: String.t()) ::
              result(String.t())

  @callback from_parquet(filename :: String.t()) :: result(df)
  @callback to_parquet(df, filename :: String.t()) :: result(String.t())

  @callback from_ipc(
              filename :: String.t(),
              columns :: list(String.t()) | list(Atom.t()) | list(integer()) | nil
            ) :: result(df)
  @callback to_ipc(df, filename :: String.t(), compression :: String.t()) ::
              result(String.t())

  @callback from_ndjson(
              filename :: String.t(),
              infer_schema_length :: integer(),
              batch_size :: integer()
            ) :: result(df)
  @callback to_ndjson(df, filename :: String.t()) :: result(String.t())

  # Conversion

<<<<<<< HEAD
  @callback from_columns(map() | Keyword.t()) :: df
  @callback from_rows(list(map() | Keyword.t())) :: df
=======
  @callback from_tabular(Table.Reader.t()) :: df
  @callback from_series(map() | Keyword.t()) :: df
  @callback to_columns(df, convert_series? :: boolean(), atom_keys? :: boolean()) :: map()
>>>>>>> 86f0b499
  @callback to_rows(df, atom_keys? :: boolean()) :: [map()]
  @callback dump_csv(df, header? :: boolean(), delimiter :: String.t()) :: String.t()

  # Introspection

  @callback names(df) :: [column_name]
  @callback dtypes(df) :: [String.t()]
  @callback shape(df) :: {integer(), integer()}
  @callback n_rows(df) :: integer()
  @callback n_columns(df) :: integer()

  # Single table verbs

  @callback head(df, rows :: integer()) :: df
  @callback tail(df, rows :: integer()) :: df
  @callback select(df, columns :: [column_name], :keep | :drop) :: df
  @callback filter(df, mask :: series) :: df
  @callback mutate(df, columns :: map()) :: df
  @callback arrange(df, columns :: [column_name | {:asc | :desc, column_name}]) :: df
  @callback distinct(df, columns :: [column_name], keep_all? :: boolean()) :: df
  @callback rename(df, [column_name]) :: df
  @callback dummies(df, columns :: [column_name]) :: df
  @callback sample(df, n :: integer(), replacement :: boolean(), seed :: integer()) :: df
  @callback pull(df, column :: String.t()) :: series
  @callback slice(df, offset :: integer(), length :: integer()) :: df
  @callback take(df, indices :: list(integer())) :: df
  @callback drop_nil(df, columns :: [column_name]) :: df
  @callback pivot_wider(
              df,
              id_columns :: [column_name],
              names_from :: [column_name],
              values_from ::
                [column_name],
              names_prefix :: String.t()
            ) :: df
  @callback pivot_longer(
              df,
              id_columns :: [column_name],
              value_columns :: [column_name],
              names_to :: column_name,
              values_to :: column_name
            ) :: df

  # Two or more table verbs

  @callback join(
              left :: df,
              right :: df,
              on :: list(String.t() | {String.t(), String.t()}),
              how :: :left | :inner | :outer | :right | :cross
            ) :: df

  @callback concat_rows([df]) :: df

  # Groups

  @callback group_by(df, columns :: [column_name]) :: df
  @callback ungroup(df, columns :: [column_name]) :: df
  @callback summarise(df, aggregations :: map()) :: df
end<|MERGE_RESOLUTION|>--- conflicted
+++ resolved
@@ -48,14 +48,8 @@
 
   # Conversion
 
-<<<<<<< HEAD
-  @callback from_columns(map() | Keyword.t()) :: df
-  @callback from_rows(list(map() | Keyword.t())) :: df
-=======
   @callback from_tabular(Table.Reader.t()) :: df
   @callback from_series(map() | Keyword.t()) :: df
-  @callback to_columns(df, convert_series? :: boolean(), atom_keys? :: boolean()) :: map()
->>>>>>> 86f0b499
   @callback to_rows(df, atom_keys? :: boolean()) :: [map()]
   @callback dump_csv(df, header? :: boolean(), delimiter :: String.t()) :: String.t()
 
