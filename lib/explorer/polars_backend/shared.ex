defmodule Explorer.PolarsBackend.Shared do
  # A collection of **private** helpers shared in Explorer.PolarsBackend.
  @moduledoc false

  alias Explorer.DataFrame, as: DataFrame
  alias Explorer.PolarsBackend.DataFrame, as: PolarsDataFrame
  alias Explorer.PolarsBackend.LazyFrame, as: PolarsLazyFrame
  alias Explorer.PolarsBackend.Native
  alias Explorer.PolarsBackend.Series, as: PolarsSeries
  alias Explorer.Series, as: Series

  @polars_df [PolarsDataFrame, PolarsLazyFrame]

  def apply(fun, args \\ []) do
    case apply(Native, fun, args) do
      {:ok, value} -> value
      {:error, error} -> raise runtime_error(error)
    end
  end

  # Applies to a series. Expects a series or a value back.
  def apply_series(%Series{} = series, fun, args \\ []) do
    case apply(Native, fun, [series.data | args]) do
      {:ok, %PolarsSeries{} = new_series} -> create_series(new_series)
      {:ok, value} -> value
      {:error, error} -> raise runtime_error(error)
    end
  end

  # Applies to a dataframe. Expects a series or a value back.
  def apply_dataframe(%DataFrame{} = df, fun, args \\ []) do
    case apply(Native, fun, [df.data | args]) do
      {:ok, %PolarsSeries{} = new_series} -> create_series(new_series)
      {:ok, value} -> value
      {:error, error} -> raise runtime_error(error)
    end
  end

  @check_frames Application.compile_env(:explorer, :check_polars_frames, false)

  # Applies to a dataframe. Expects a dataframe back.
  def apply_dataframe(%DataFrame{} = df, %DataFrame{} = out_df, fun, args) do
    case apply(Native, fun, [df.data | args]) do
      {:ok, %module{} = new_df} when module in @polars_df ->
        if @check_frames do
          # We need to collect here, because the lazy frame may not have
          # the full picture of the result yet.
          check_df =
            if match?(%PolarsLazyFrame{}, new_df) do
              {:ok, new_df} = Native.lf_collect(new_df)
              create_dataframe(new_df)
            else
              create_dataframe(new_df)
            end

          if Enum.sort(out_df.names) != Enum.sort(check_df.names) or
               out_df.dtypes != check_df.dtypes do
            raise """
            DataFrame mismatch.

            expected:

                names: #{inspect(out_df.names)}
                dtypes: #{inspect(out_df.dtypes)}

            got:

                names: #{inspect(check_df.names)}
                dtypes: #{inspect(check_df.dtypes)}
            """
          end
        end

        %{out_df | data: new_df}

      {:error, error} ->
        raise runtime_error(error)
    end
  end

  def create_series(%PolarsSeries{} = polars_series) do
    dtype =
      case Native.s_dtype(polars_series) do
        {:ok, dtype} ->
          dtype

        {:error, reason} ->
          raise ArgumentError, reason
      end

    Explorer.Backend.Series.new(polars_series, dtype)
  end

  def create_dataframe(polars_df) do
    Explorer.Backend.DataFrame.new(polars_df, df_names(polars_df), df_dtypes(polars_df))
  end

  defp df_names(%PolarsDataFrame{} = polars_df) do
    {:ok, names} = Native.df_names(polars_df)
    names
  end

  defp df_names(%PolarsLazyFrame{} = polars_df) do
    {:ok, names} = Native.lf_names(polars_df)
    names
  end

  defp df_dtypes(%PolarsDataFrame{} = polars_df) do
    {:ok, dtypes} = Native.df_dtypes(polars_df)
    dtypes
  end

  defp df_dtypes(%PolarsLazyFrame{} = polars_df) do
    {:ok, dtypes} = Native.lf_dtypes(polars_df)
    dtypes
  end

  def from_list(list, dtype), do: from_list(list, dtype, "")

  def from_list(list, {:list, inner_dtype} = _dtype, name) when is_list(list) do
    series =
      Enum.map(list, fn maybe_inner_list ->
        if is_list(maybe_inner_list), do: from_list(maybe_inner_list, inner_dtype, name)
      end)

    Native.s_from_list_of_series(name, series)
  end

  def from_list([], {:struct, _} = dtype, name) do
    polars_series = Native.s_from_list_of_series_as_structs(name, [])
    {:ok, casted} = Native.s_cast(polars_series, dtype)
    casted
  end

  def from_list(list, {:struct, fields}, name) when is_list(list) do
<<<<<<< HEAD
    columns =
      list
      |> Enum.map(fn
        nil -> Enum.map(fields, fn {k, _} -> {k, nil} end)
        x -> x
      end)
      |> Table.to_columns()
=======
    columns = Map.new(fields, fn {k, _v} -> {k, []} end)

    columns =
      Enum.reduce(list, columns, fn row, columns ->
        Enum.reduce(row, columns, fn {field, value}, columns ->
          Map.update!(columns, field, &[value | &1])
        end)
      end)
>>>>>>> 7fdd0c25

    series =
      for {field, inner_dtype} <- fields do
        columns
        |> Map.fetch!(field)
        |> Enum.reverse()
        |> from_list(inner_dtype, field)
      end

    Native.s_from_list_of_series_as_structs(name, series)
  end

  def from_list(list, dtype, name) when is_list(list) do
    case dtype do
      # Signed integers
      {:s, 8} -> Native.s_from_list_s8(name, list)
      {:s, 16} -> Native.s_from_list_s16(name, list)
      {:s, 32} -> Native.s_from_list_s32(name, list)
      {:s, 64} -> Native.s_from_list_s64(name, list)
      # Unsigned integers
      {:u, 8} -> Native.s_from_list_u8(name, list)
      {:u, 16} -> Native.s_from_list_u16(name, list)
      {:u, 32} -> Native.s_from_list_u32(name, list)
      {:u, 64} -> Native.s_from_list_u64(name, list)
      # Floats
      {:f, 32} -> Native.s_from_list_f32(name, list)
      {:f, 64} -> Native.s_from_list_f64(name, list)
      :boolean -> Native.s_from_list_bool(name, list)
      :string -> Native.s_from_list_str(name, list)
      :category -> Native.s_from_list_categories(name, list)
      :date -> Native.s_from_list_date(name, list)
      :time -> Native.s_from_list_time(name, list)
      {:datetime, precision} -> Native.s_from_list_datetime(name, list, Atom.to_string(precision))
      {:duration, precision} -> Native.s_from_list_duration(name, list, Atom.to_string(precision))
      :binary -> Native.s_from_list_binary(name, list)
      :null -> Native.s_from_list_null(name, length(list))
    end
  end

  def from_binary(binary, dtype, name \\ "") when is_binary(binary) do
    case dtype do
      :boolean ->
        Native.s_from_binary_u8(name, binary) |> Native.s_cast(dtype) |> ok()

      :date ->
        Native.s_from_binary_s32(name, binary) |> Native.s_cast(dtype) |> ok()

      :time ->
        Native.s_from_binary_s64(name, binary) |> Native.s_cast(dtype) |> ok()

      {:datetime, :millisecond} ->
        Native.s_from_binary_s64(name, binary) |> Native.s_cast(dtype) |> ok()

      {:datetime, :microsecond} ->
        Native.s_from_binary_s64(name, binary) |> Native.s_cast(dtype) |> ok()

      {:datetime, :nanosecond} ->
        Native.s_from_binary_s64(name, binary) |> Native.s_cast(dtype) |> ok()

      {:duration, :millisecond} ->
        Native.s_from_binary_s64(name, binary) |> Native.s_cast(dtype) |> ok()

      {:duration, :microsecond} ->
        Native.s_from_binary_s64(name, binary) |> Native.s_cast(dtype) |> ok()

      {:duration, :nanosecond} ->
        Native.s_from_binary_s64(name, binary) |> Native.s_cast(dtype) |> ok()

      {:s, 8} ->
        Native.s_from_binary_s8(name, binary)

      {:s, 16} ->
        Native.s_from_binary_s16(name, binary)

      {:s, 32} ->
        Native.s_from_binary_s32(name, binary)

      {:s, 64} ->
        Native.s_from_binary_s64(name, binary)

      {:u, 8} ->
        Native.s_from_binary_u8(name, binary)

      {:u, 16} ->
        Native.s_from_binary_u16(name, binary)

      {:u, 32} ->
        Native.s_from_binary_u32(name, binary)

      {:u, 64} ->
        Native.s_from_binary_u64(name, binary)

      {:f, 32} ->
        Native.s_from_binary_f32(name, binary)

      {:f, 64} ->
        Native.s_from_binary_f64(name, binary)
    end
  end

  defp ok({:ok, value}), do: value

  defp runtime_error(error) when is_binary(error), do: RuntimeError.exception(error)

  def parquet_compression(nil, _), do: :uncompressed

  def parquet_compression(algorithm, level) when algorithm in ~w(gzip brotli zstd)a,
    do: {algorithm, level}

  def parquet_compression(algorithm, _) when algorithm in ~w(snappy lz4raw)a, do: algorithm

  @doc """
  Builds and returns a path for a new file.

  It saves in a directory called "elixir-explorer-datasets" inside
  the `System.tmp_dir()`.
  """
  def build_path_for_entry(%FSS.S3.Entry{} = entry) do
    bucket = entry.config.bucket || "default-explorer-bucket"

    hash =
      :crypto.hash(:sha256, entry.config.endpoint <> "/" <> bucket <> "/" <> entry.key)
      |> Base.url_encode64(padding: false)

    id = "s3-file-#{hash}"

    build_tmp_path(id)
  end

  def build_path_for_entry(%FSS.HTTP.Entry{} = entry) do
    hash = :crypto.hash(:sha256, entry.url) |> Base.url_encode64(padding: false)

    id = "http-file-#{hash}"

    build_tmp_path(id)
  end

  defp build_tmp_path(id) do
    base_dir = Path.join([System.tmp_dir!(), "elixir-explorer-datasets"])
    File.mkdir_p!(base_dir)

    Path.join([base_dir, id])
  end
end<|MERGE_RESOLUTION|>--- conflicted
+++ resolved
@@ -133,15 +133,6 @@
   end
 
   def from_list(list, {:struct, fields}, name) when is_list(list) do
-<<<<<<< HEAD
-    columns =
-      list
-      |> Enum.map(fn
-        nil -> Enum.map(fields, fn {k, _} -> {k, nil} end)
-        x -> x
-      end)
-      |> Table.to_columns()
-=======
     columns = Map.new(fields, fn {k, _v} -> {k, []} end)
 
     columns =
@@ -150,7 +141,6 @@
           Map.update!(columns, field, &[value | &1])
         end)
       end)
->>>>>>> 7fdd0c25
 
     series =
       for {field, inner_dtype} <- fields do
